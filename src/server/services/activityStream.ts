/**
 * Copyright 2025 GoodRx, Inc.
 *
 * Licensed under the Apache License, Version 2.0 (the "License");
 * you may not use this file except in compliance with the License.
 * You may obtain a copy of the License at
 *
 *     http://www.apache.org/licenses/LICENSE-2.0
 *
 * Unless required by applicable law or agreed to in writing, software
 * distributed under the License is distributed on an "AS IS" BASIS,
 * WITHOUT WARRANTIES OR CONDITIONS OF ANY KIND, either express or implied.
 * See the License for the specific language governing permissions and
 * limitations under the License.
 */

import BaseService from './_service';
import rootLogger from 'server/lib/logger';
import { Build, PullRequest, Deploy, Repository } from 'server/models';
import * as github from 'server/lib/github';
import { MAX_GITHUB_API_REQUEST, GITHUB_API_REQUEST_INTERVAL, JOB_VERSION, APP_HOST } from 'shared/config';
import * as k8s from 'server/lib/kubernetes';
import { Metrics } from 'server/lib/metrics';
import * as psl from 'psl';
import { CommentHelper } from 'server/lib/comment';
import {
  BuildStatus,
  DeployStatus,
  CommentParser,
  DeployTypes,
  CLIDeployTypes,
  PullRequestStatus,
} from 'shared/constants';
<<<<<<< HEAD
import { flattenObject, enableKillSwitch, isStaging } from 'server/lib/utils';
=======
import {
  flattenObject,
  enableKillSwitch,
  isStaging,
  hasStatusCommentLabel,
  hasDeployLabel,
  getDeployLabel,
  getDisabledLabel,
  getStatusCommentLabel,
  isDefaultStatusCommentsEnabled,
} from 'server/lib/utils';
import Fastly from 'server/lib/fastly';
>>>>>>> 5d8bd2c3
import { nanoid } from 'nanoid';
import { redisClient } from 'server/lib/dependencies';
import GlobalConfigService from './globalConfig';
import { ChartType, determineChartType } from 'server/lib/nativeHelm';
import { shouldUseNativeHelm } from 'server/lib/nativeHelm';

const logger = rootLogger.child({
  filename: 'services/activityStream.ts',
});

const createDeployMessage = async () => {
  const deployLabel = await getDeployLabel();
  const disabledLabel = await getDisabledLabel();
  return `To deploy this environment, just add a \`${deployLabel}\` label. Add a \`${disabledLabel}\` to do the opposite. ↗️\n\n`;
};
const COMMENT_EDIT_DESCRIPTION = `You can use the section below to redeploy and update the dev environment for this pull request.\n\n\n`;
const GIT_SERVICE_URL = 'https://github.com';

export default class ActivityStream extends BaseService {
  commentQueue = this.queueManager.registerQueue(`comment_queue-${JOB_VERSION}`, {
    createClient: redisClient.getBullCreateClient(),
    limiter: {
      max: MAX_GITHUB_API_REQUEST,
      duration: GITHUB_API_REQUEST_INTERVAL,
    },
  });

  processComments = async (job, done) => {
    const pullRequest: PullRequest = await this.db.models.PullRequest.findOne({
      id: job.data,
    });
    await pullRequest.$fetchGraph('[build.[deploys.[service, deployable]], repository]');
    const { build, repository } = pullRequest;
    done(); // Immediately mark the job as done so we don't run the risk of having a retry
    if (!build) return;
    await this.db.services.ActivityStream.updatePullRequestActivityStream(
      build,
      build.deploys,
      pullRequest,
      repository,
      true,
      true,
      null,
      false
    );
  };

  /**
   * Handle the comment edit event
   * @param pullRequest
   * @param body
   */
  async updateBuildsAndDeploysFromCommentEdit(pullRequest: PullRequest, commentBody: string) {
    let shouldUpdateStatus = true;

    await pullRequest.$fetchGraph('[build.[deploys.[service, deployable]], repository]');
    const { build, repository } = pullRequest;
    const { deploys, id: buildId } = build;
    const buildUuid = build?.uuid;
    const runUuid = nanoid();

    const REDEPLOY_FLAG = '#REDEPLOY';
    const REDEPLOY_CHECKBOX = '[x] Redeploy Environment';

    const isRedeployRequested = [REDEPLOY_FLAG, REDEPLOY_CHECKBOX].some((flag) => commentBody.includes(flag));

    try {
      if (isRedeployRequested) {
        // if redeploy from comment, add to build queue and return
        logger.info(`[BUILD ${buildUuid}] Redeploy triggered from comment edit`);
        await this.db.services.BuildService.resolveAndDeployBuildQueue.add({ buildId, runUUID: runUuid });
        return;
      }

      // handle all environment/service overrides
      await this.applyCommentOverrides({ build, deploys, pullRequest, commentBody, runUuid });
    } finally {
      // after everything update the pr comment
      await this.updatePullRequestActivityStream(
        build,
        deploys,
        pullRequest,
        repository,
        true,
        shouldUpdateStatus,
        null,
        true
      ).catch((error) => {
        logger.warn(`[BUILD ${buildUuid}] Failed to update the activity feed for comment edit: ${error}`);
      });
    }
  }

  private async applyCommentOverrides({
    build,
    deploys,
    pullRequest,
    commentBody,
    runUuid,
  }: {
    build: Build;
    deploys: Deploy[];
    pullRequest: PullRequest;
    commentBody: string;
    runUuid: string;
  }) {
    if (!build.id) {
      logger.error(`[BUILD ${build.uuid}] No build provided to apply overrides from comment edit!`);
      return;
    }

    const serviceOverrides = CommentHelper.parseServiceBranches(commentBody);
    const vanityUrl = CommentHelper.parseVanityUrl(commentBody);
    const envOverrides = CommentHelper.parseEnvironmentOverrides(commentBody);
    const redeployOnPush = CommentHelper.parseRedeployOnPushes(commentBody);

    logger.debug(`[BUILD ${build.uuid}] Parsed environment overrides: ${JSON.stringify(envOverrides)}`);

    await build.$query().patch({
      commentInitEnv: envOverrides,
      commentRuntimeEnv: envOverrides,
      trackDefaultBranches: redeployOnPush,
    });

    logger.debug(`[BUILD ${build.uuid}] Service overrides: %j`, serviceOverrides);

    await Promise.all(serviceOverrides.map((override) => this.patchServiceOverride(build, deploys, override)));

    // handle build uuid updates here
    if (vanityUrl && vanityUrl !== build.uuid) {
      await this.handleVanityUrlChange(build, deploys, vanityUrl);
    }

    // if pull request should be built and deployed again, add it to build queue
    if (pullRequest.deployOnUpdate) {
      await this.db.services.BuildService.resolveAndDeployBuildQueue.add({
        buildId: build.id,
        runUUID: runUuid,
      });
    }
  }

  private async patchServiceOverride(build: Build, deploys: Deploy[], { active, serviceName, branchOrExternalUrl }) {
    logger.debug(
      `[BUILD ${build.uuid}] Patching service: ${serviceName}, active: ${active}, branch/url: ${branchOrExternalUrl}`
    );

    const deploy: Deploy = build.enableFullYaml
      ? deploys.find((d) => d.deployable.name === serviceName)
      : deploys.find((d) => d.service.name === serviceName);

    if (!deploy) {
      logger.warn(`[BUILD ${build.uuid}] No deploy found for service: ${serviceName}`);
      return;
    }

    const { service, deployable } = deploy;

    if (psl.isValid(branchOrExternalUrl)) {
      // External URL override
      // ??? not exactly sure where we use an external url in this context
      await deploy
        .$query()
        .patch({
          publicUrl: branchOrExternalUrl,
          branchName: null,
          dockerImage: null,
          active,
        })
        .catch((error) => {
          logger.error(
            `[BUILD ${build.uuid}] [SERVICE ${serviceName}] Failed to patch deploy with external URL: ${error}`
          );
        });
    } else {
      // Branch override
      logger.debug(
        `[BUILD ${build.uuid}] Setting branch override: ${branchOrExternalUrl} for deployable: ${deployable?.name}`
      );
      await deploy.deployable
        .$query()
        .patch({ commentBranchName: branchOrExternalUrl })
        .catch((error) => {
          logger.error(
            `[BUILD ${build.uuid}] [SERVICE ${serviceName}] Failed to patch deployable with branch: ${error}`
          );
        });

      await deploy
        .$query()
        .patch({
          branchName: branchOrExternalUrl,
          publicUrl: build.enableFullYaml
            ? this.db.services.Deploy.hostForDeployableDeploy(deploy, deployable)
            : this.db.services.Deploy.hostForServiceDeploy(deploy, service),
          active,
        })
        .catch((error) => {
          logger.error(`[BUILD ${build.uuid}] [SERVICE ${serviceName}] Failed to patch deploy with branch: ${error}`);
        });
    }

    // patch dependent deploys
    if (build.enableFullYaml) {
      const dependents = deploys.filter(
        (d) =>
          d.deployable.dependsOnDeployableName === deploy.deployable.name &&
          d.deployable.buildUUID === deploy.deployable.buildUUID &&
          d.deployable.buildId === deploy.deployable.buildId
      );
      await Promise.all(dependents.map((d) => d.$query().patch({ active })));
    } else {
      const dependents = deploys.filter((d) => d.service.dependsOnServiceId === service.id);
      await Promise.all(dependents.map((d) => d.$query().patch({ active })));
    }
  }

  /**
   * vanity url update is basically overriding the uuid with a custom string
   * @param build - The Build object to update.
   * @param deploys - The list of Deploy objects associated with the build.
   * @param vanityUrl - The new vanity URL (custom UUID) to assign.
   */
  private async handleVanityUrlChange(build: Build, deploys: Deploy[], vanityUrl: string) {
    logger.info(`[BUILD ${build.uuid}] Build UUID updated to '${vanityUrl}'`);
    // delete the old namespace for cleanup
    // dont await, if failed will cleanup later
    k8s.deleteNamespace(build.namespace);

    await build.$query().patch({
      uuid: vanityUrl,
      namespace: `env-${vanityUrl}`,
    });

    await this.db.models.Deployable.query().where('buildId', build.id).patch({ buildUUID: vanityUrl });

    // update all deploys
    // this will not work for database configured services
    await Promise.all(
      deploys.map(async (d) => {
        const newUuid = `${d.deployable.name}-${vanityUrl}`;
        await d.$query().patch({
          uuid: newUuid,
          internalHostname: newUuid,
          publicUrl: build.enableFullYaml
            ? this.db.services.Deploy.hostForDeployableDeploy(d, d.deployable)
            : this.db.services.Deploy.hostForServiceDeploy(d, d.service),
        });
      })
    );
    logger.info(`[BUILD ${build.uuid}] Patched build and deploys for UUID update`);
  }

  private async updateMissionControlComment(
    build: Build,
    deploys: Deploy[],
    pullRequest: PullRequest,
    repository: Repository
  ) {
    const fullName = pullRequest?.fullName;
    const pullRequestNumber = pullRequest?.pullRequestNumber;
    const branchName = pullRequest?.branchName;
    try {
      const hasGithubMissionControlComment = await github.checkIfCommentExists({
        fullName,
        pullRequestNumber,
        commentIdentifier: `mission control ${isStaging() ? 'stg ' : ''}comment: enabled`,
      });

      if (hasGithubMissionControlComment && !pullRequest?.commentId) {
        const msg = `[BUILD ${build?.uuid}][activityStream][updateMissionControlComment] Status comment already exists but no mission control comment ID found!`;
        logger.child({ pullRequest }).error(msg);
        return;
      }

      const isBot = await this.db.services.BotUser.isBotUser(pullRequest?.githubLogin);
      // get the environment for it's name
      await build.$fetchGraph('environment');
      const message = await this.generateMissionControlComment(build, deploys, pullRequest, isBot);
      const response = await github.createOrUpdatePullRequestComment({
        installationId: repository.githubInstallationId,
        pullRequestNumber: pullRequest.pullRequestNumber,
        fullName: pullRequest.fullName,
        message,
        commentId: pullRequest.commentId,
        etag: pullRequest.etag,
      });
      const etag = response?.headers?.etag;
      const commentId = response?.data?.id;
      await pullRequest.$query().patch({ commentId, etag });
    } catch (error) {
      logger.error(
        `[BUILD ${build?.uuid}] Failed to update Github mission control comment for ${fullName}/${branchName} - error: ${error}`
      );
    }
  }

  private async updateStatusComment(build: Build, deploys: Deploy[], pullRequest: PullRequest, repository: Repository) {
    const fullName = pullRequest?.fullName;
    const commentId = pullRequest?.statusCommentId;
    const etag = pullRequest?.etag;
    const pullRequestNumber = pullRequest?.pullRequestNumber;
    const installationId = repository?.githubInstallationId;

    const hasStatusComment = await github.checkIfCommentExists({
      fullName,
      pullRequestNumber,
      commentIdentifier: `${isStaging() ? 'stg ' : ''}status comment: enabled`,
    });

    if (hasStatusComment && !commentId) {
      const msg = `[BUILD ${build?.uuid}][activityStream][updateStatusComment] Status comment already exists but no status comment ID found!`;
      logger.child({ pullRequest }).warn(msg);
      return;
    }
    const message = await this.generateStatusCommentForBuild(build, deploys, pullRequest);
    const response = await github.createOrUpdatePullRequestComment({
      installationId,
      pullRequestNumber,
      fullName,
      message,
      commentId,
      etag,
    });
    await pullRequest.$query().patch({
      statusCommentId: response.data.id,
      etag: response.headers.etag,
    });
  }

  /**
   * Updating all the Lifcycle comment blocks within the Pull Request.
   * @param build The correpsonding build of the pull request
   * @param error Rendering the internal LC error if there is any.
   */
  async updatePullRequestActivityStream(
    build: Build,
    deploys: Deploy[],
    pullRequest: PullRequest,
    repository: Repository,
    updateMissionControl: boolean,
    updateStatus: boolean,
    error: Error = null,
    queue: boolean = true
  ) {
    const buildId = build?.id;
    const uuid = build?.uuid;
    const isFullYaml = build?.enableFullYaml;
    const fullName = pullRequest?.fullName;
    const branchName = pullRequest?.branchName;
    const prefix = `[BUILD ${uuid}][updatePullRequestActivityStream]`;
    const suffix = `for ${fullName}/${branchName}`;
    const isStatic = build?.isStatic ?? false;
    const labels = pullRequest?.labels || [];
<<<<<<< HEAD
    const disableLifecycleBuildComments = labels?.includes(Labels.DISABLE_BUILD_COMMENTS);
    const hasGithubStatusCommentEnabled = enabledFeatures.includes('hasGithubStatusComment');
    const isShowingStatusComment = isStatic || hasGithubStatusCommentEnabled || !disableLifecycleBuildComments;
=======
    const hasStatusComment = await hasStatusCommentLabel(labels);
    const isDefaultStatusEnabled = await isDefaultStatusCommentsEnabled();
    const isShowingStatusComment = isStatic || hasStatusComment || isDefaultStatusEnabled;
>>>>>>> 5d8bd2c3
    if (!buildId) {
      logger.error(`${prefix}[buidIdError] No build ID found ${suffix}`);
      throw new Error('No build ID found for this build!');
    }
    const resource = `build.${buildId}`;
    const queued = queue ? 'queued' : '';
    let lock;
    try {
      lock = await this.redlock.lock(resource, 9000);
      if (queue && !error) {
        await this.commentQueue.add(pullRequest.id, {
          jobId: pullRequest.id,
          removeOnComplete: true,
          removeOnFail: true,
        });
        return;
      }

      if (updateStatus || updateMissionControl) {
        await this.manageDeployments(build, deploys);
        await this.updateMissionControlComment(build, deploys, pullRequest, repository).catch((error) => {
          logger
            .child({ error })
            .warn(`${prefix} (Full YAML: ${isFullYaml}) Unable to update ${queued} mission control comment ${suffix}`);
        });
      }

      if (updateStatus && isShowingStatusComment) {
        await this.updateStatusComment(build, deploys, pullRequest, repository).catch((error) => {
          logger.warn(
            `${prefix} (Full YAML: ${isFullYaml}) Unable to update ${queued} status comment ${suffix}: ${error}`
          );
        });
      }
    } catch (error) {
      if (error?.name !== 'LockError') {
        logger.child({ error }).error(`${prefix} Failed to update the activity feed ${suffix}`);
      } else {
        logger.child({ error }).debug(`${prefix}[redlock] redlock issue ${suffix}`);
      }
    } finally {
      if (lock) {
        try {
          await lock.unlock();
        } catch (error) {
          await this.forceUnlock(resource, prefix, suffix);
        }
      }
    }
  }

  private async forceUnlock(resource: string, prefix: string, suffix: string) {
    try {
      await this.redis.del(resource);
    } catch (error) {
      logger.child({ error }).error(`${prefix}[redlock] failed to forcefully unlock ${resource} ${suffix}`);
    }
  }

  /**
   * PR kickoff message
   */
  private async editCommentForBuild(build: Build, deploys: Deploy[]) {
    let message = ``;
<<<<<<< HEAD
    const disableLifecycleBuildComments = `${Labels.DISABLE_BUILD_COMMENTS}`;
=======
    const statusCommentLabel = await getStatusCommentLabel();
    const enableLifecycleStatusComments = `Add \`${statusCommentLabel}\``;
>>>>>>> 5d8bd2c3
    message += `## ✏️ Environment Overrides\n`;
    message += '<details>\n';
    message += '<summary>Usage</summary>\n\n';

    const enabledFeatures = build?.enabledFeatures || [];
    const hasEnabledFeatures = enabledFeatures?.length > 0;
    if (hasEnabledFeatures) message += `* LC testing features: ${enabledFeatures.join(', ')}\n`;
    message += `* Build status comments are enabled by default. To disable status comments, add the ${disableLifecycleBuildComments} label.\n`;
    message += `* You can enable/disable individual service by clicking the Checkboxes below, OR\nEditing this comment to Enable/Disable multiple services at the same time by changing between \`[]\` and \`[X]\`.\n`;
    message += `* You can also edit the branch name or URL of an external service, to further customize your deployment.\n\n`;
    message += '</details>\n\n';
    message += COMMENT_EDIT_DESCRIPTION;
    message += `\n\n${CommentParser.HEADER}\n\n`;

    await build?.$fetchGraph('[deploys.[service, deployable]]');
    deploys = build?.deploys;

    if (build?.enableFullYaml) {
      message += '\n// **Default Services**\n';
      const filters = [(deploy: Deploy) => deploy.deployable.active, (deploy: Deploy) => !deploy.deployable.active];

      for (const [idx, filter] of filters.entries()) {
        deploys
          .filter(filter)
          .sort((a, b) => (a.deployable.name > b.deployable.name ? 1 : -1))
          .forEach((deploy) => {
            const checked = deploy.active ? 'x' : ' ';

            // Only internal parent services should appear in the list
            if (deploy.deployable.dependsOnServiceId == null) {
              switch (deploy.deployable.type) {
                case DeployTypes.GITHUB:
                  message += `- [${checked}] ${deploy.deployable.name}: ${
                    deploy.branchName ? deploy.branchName : deploy.publicUrl
                  }\n`;
                  break;
                case DeployTypes.EXTERNAL_HTTP:
                  message += `- [${checked}] ${deploy.deployable.name}: ${deploy.publicUrl}\n`;
                  break;
                case DeployTypes.CONFIGURATION:
                case DeployTypes.CODEFRESH:
                  message += `- [${checked}] ${deploy.deployable.name}: ${deploy.branchName}\n`;
                  break;
                case DeployTypes.DOCKER:
                  message += `- [${checked}] ${deploy.deployable.name}: ${deploy.deployable.dockerImage}@${deploy.deployable.defaultTag}\n`;
                  break;
                case DeployTypes.HELM:
                  message += `- [${checked}] ${deploy.deployable.name}: ${deploy.branchName}\n`;
                  break;
              }
            } else {
              logger.debug(
                `[BUILD ${build.uuid}] Skipping ${deploy.deployable.name} because it is an internal dependency.`
              );
            }
          });

        if (idx === 0) {
          message += '\n\n\n// **Optional Services**\n';
        }
      }
    } else {
      await build?.$fetchGraph('environment');
      const { environment } = build;

      await environment.$fetchGraph('[defaultServices, optionalServices]');

      const optionalServiceIds = new Set(environment.optionalServices.map((s) => s.id));
      const defaultServiceIds = new Set(environment.defaultServices.map((s) => s.id));

      message += '\n// **Default Services**\n';
      const filters = [
        (el: { serviceId: number }) => defaultServiceIds.has(el.serviceId),
        (el: { serviceId: number }) => optionalServiceIds.has(el.serviceId),
      ];
      for (const [idx, filter] of filters.entries()) {
        deploys
          .filter(filter)
          .sort((a, b) => (a.service.name > b.service.name ? 1 : -1))
          .forEach((deploy) => {
            const checked = deploy.active ? 'x' : ' ';
            if (deploy.service.type === DeployTypes.GITHUB) {
              message += `- [${checked}] ${deploy.service.name}: ${
                deploy.branchName ? deploy.branchName : deploy.publicUrl
              }\n`;
            } else if (deploy.service.type === DeployTypes.EXTERNAL_HTTP) {
              message += `- [${checked}] ${deploy.service.name}: ${deploy.publicUrl}\n`;
            } else if ([DeployTypes.CODEFRESH, DeployTypes.CONFIGURATION].includes(deploy.service.type)) {
              message += `- [${checked}] ${deploy.service.name}: ${deploy.branchName}\n`;
            }
          });
        if (idx === 0) {
          message += '\n\n\n// **Optional Services**\n';
        }
      }
    }

    message += '\n\n// **UUID** *(Pick your own custom subdomain)*\n';
    message += `url: ${build.uuid}\n`;

    message +=
      '\n\n// **Override Environment Variables:** *ENV:[KEY]:[VALUE]* --- Example\n*ENV:NBA_CHAMPS:OKLAHOMA_CITY_THUNDER⚡🏀💙🧡*\n';
    message += this.generateEnvBlockForBuild(build);

    message += `\n\n${CommentParser.FOOTER}\n\n`;

    if (build.status !== BuildStatus.TORN_DOWN) {
      message += '## 🛠 Actions\n*(Trigger actions by clicking the checkboxes)*\n';
      if (!build.isStatic) message += `- [ ] Redeploy Environment\n`;
    }

    if (build.trackDefaultBranches) {
      message += '### Options\n*(Toggle options by clicking the checkboxes)*\n';
      message += `- [x] Redeploy on pushes to default branches\n\n`;
    }

    return message;
  }

  private generateEnvBlockForBuild(build: Build) {
    let message = '';
    Object.entries(flattenObject(build.commentRuntimeEnv)).forEach((el) => {
      message += `ENV:${el[0]}:${el[1]}\n`;
    });
    return message;
  }

  /**
   * Generating Mission Control comment block message. It should be always available in any build status.
   * @param build
   * @returns
   */
  private async generateMissionControlComment(
    build: Build,
    deploys: Deploy[],
    pullRequest: PullRequest,
    isBot?: boolean
  ) {
    const uuid = build?.uuid;
    const branchName = pullRequest?.branchName;
    const fullName = pullRequest?.fullName;
    const status = pullRequest?.status;
    const isOpen = status === PullRequestStatus.OPEN;
    const sha = build?.sha;
    const labels = pullRequest?.labels || [];
    const buildStatus = build?.status;
    let message = '';
    try {
      const repositoryName = fullName?.length && fullName?.includes('/') ? fullName.split('/')[1] : '';
      const isBuilding = [BuildStatus.BUILDING, BuildStatus.BUILT].includes(buildStatus as BuildStatus);
      const isDeploying = buildStatus === BuildStatus.DEPLOYING;
      const isAutoDeployingBuild = pullRequest.deployOnUpdate && buildStatus === BuildStatus.BUILT;
      const isReadyToDeployBuild = !pullRequest.deployOnUpdate && buildStatus === BuildStatus.BUILT;
      const isPending = [
        BuildStatus.QUEUED,
        BuildStatus.TORN_DOWN,
        BuildStatus.PENDING,
        BuildStatus.TEARING_DOWN,
      ].includes(buildStatus as BuildStatus);
      const isDeployed = buildStatus === BuildStatus.DEPLOYED;
      let deployStatus;
<<<<<<< HEAD
      const hasDeployLabel = labels?.includes(Labels.DEPLOY);
      //TODO review the env tag here, should it be tools or dev?
=======
      const hasDeployLabelPresent = await hasDeployLabel(labels);
>>>>>>> 5d8bd2c3
      const tags = { uuid, repositoryName, branchName, env: 'prd', service: 'lifecycle-job', statsEvent: 'deployment' };
      const eventDetails = {
        title: 'Deployment Finished',
        description: `deployment ${uuid} has finished for ${repositoryName} on branch ${branchName}`,
      };
      const isBotUser = await this.db.services.BotUser.isBotUser(pullRequest?.githubLogin);
      // will disable metrics if true
      const isKillSwitch = await enableKillSwitch({
        fullName,
        branch: branchName,
        isBotUser,
        status,
      });
      const statOptions = { sha, uuid, branchName, repositoryName, tags, eventDetails, disable: isKillSwitch };
      const metrics = new Metrics('deployment', statOptions);
      const hasErroringActiveDeploys = deploys.some(
        (deploy) => deploy?.status === DeployStatus.ERROR && deploy?.active
      );
      const isDeployedWithActiveErrors = isDeployed && hasErroringActiveDeploys;
      if (isDeployedWithActiveErrors) {
        const deployStatuses = deploys.map(({ branchName, uuid, status }) => ({ branchName, uuid, status }));
        logger
          .child({ deployStatuses, buildStatus })
          .info(`[BUILD ${uuid}][generateMissionControlComment] deployed build has erroring deploys`);
        metrics
          .increment('deployWithErrors')
          .event('Deploy Finished with Erroring Deploys', `${eventDetails.description} with erroring deploys`);
      }
      if (isPending || !isOpen) deployStatus = 'is pending ⏳';
      else if (isBuilding) {
        deployStatus = 'is building 🏗️';
      } else if (isAutoDeployingBuild || isDeploying) {
        deployStatus = 'is deploying 🚀';
      } else if (isReadyToDeployBuild) deployStatus = 'is ready to deploy 🚀';
      else if ((buildStatus === BuildStatus.ERROR && pullRequest.deployOnUpdate) || isDeployedWithActiveErrors) {
        deployStatus = 'deployed with an Error ⚠️';
        const tags = { error: 'error_during_deploy', result: 'error' };
        metrics.increment('total', tags).event(eventDetails.title, eventDetails.description);
      } else if (buildStatus === BuildStatus.CONFIG_ERROR) {
        deployStatus = 'has a configuration error ⚠️';
        const tags = { error: 'config_error', result: 'complete' };
        metrics.increment('total', tags).event(eventDetails.title, eventDetails.description);
      } else if (isDeployed) {
        deployStatus = 'is deployed ✅';
        const tags = { result: 'complete', error: '' };
        metrics.increment('total', tags).event(eventDetails.title, eventDetails.description);
      } else {
        deployStatus = 'has an uncaptured Status ⚠️';
        const tags = { error: 'uncaptured_status', result: 'error' };
        metrics.increment('total', tags).event(eventDetails.title, eventDetails.description);
      }
<<<<<<< HEAD
      message = `### 💻✨ Your ephemeral environment ${deployStatus}.\n`;
      if (!hasDeployLabel && !isBot && isPending && isOpen) {
        message += TO_DEPLOY_THIS_ENV;
=======
      message = `### 💻✨ Your environment ${deployStatus}.\n`;
      if (!hasDeployLabelPresent && !isBot && isPending && isOpen) {
        message += await createDeployMessage();
>>>>>>> 5d8bd2c3
      }

      message += await this.editCommentForBuild(build, deploys).catch((error) => {
        logger.error(
          `[BUILD ${build.uuid}][generateMissionControlComment] (Full YAML Support: ${build.enableFullYaml}) Unable to generate mission control: ${error}`
        );
        return '';
      });

      if (isDeployed) {
        message += '\n---\n\n';
        message += `## 📦 Deployments\n\n`;
        message += await this.environmentBlock(build).catch((error) => {
          logger.error(
            `[BUILD ${build.uuid}][generateMissionControlComment] (Full YAML Support: ${build.enableFullYaml}) Unable to generate environment comment block: ${error}`
          );
          return '';
        });
      }

      message += `\n\nmission control ${isStaging() ? 'stg ' : ''}comment: enabled \n`;
      return message;
    } catch (error) {
      logger
        .child({
          error,
          uuid,
          branchName,
          fullName,
          status,
          isOpen,
          sha,
          labels,
          buildStatus,
        })
        .error(
          `[BUILD ${uuid}][generateMissionControlComment] Failed to generate mission control comment for ${fullName}/${branchName}`
        );
      return message;
    }
  }

  private getStatusText(deploy: Deploy) {
    switch (deploy.status) {
      case DeployStatus.BUILDING:
        return `🏗️ BUILDING`;
      case DeployStatus.BUILT:
        return `👍 BUILT`;
      case DeployStatus.ERROR:
        return `⚠️ ERROR`;
      case DeployStatus.CLONING:
        return `⬇️ CLONING`;
      case DeployStatus.READY:
        return `✅ READY`;
      case DeployStatus.DEPLOYING:
        return `🚀 DEPLOYING`;
      case DeployStatus.DEPLOY_FAILED:
        return `⚠️ FAILED`;
      case DeployStatus.QUEUED:
        return `⏳ QUEUED`;
      case DeployStatus.WAITING:
        return `⏳ WAITING`;
      case DeployStatus.BUILD_FAILED:
        return `❌ BUILD FAILED`;
      default:
        return deploy.status;
    }
  }

  private async hasAnyServiceWithDeployLogs(deploys: Deploy[]): Promise<boolean> {
    for (const deploy of deploys) {
      if ((await this.isNativeHelmDeployment(deploy)) || this.isGitHubKubernetesDeployment(deploy)) {
        return true;
      }
    }
    return false;
  }

  private async isNativeHelmDeployment(deploy: Deploy): Promise<boolean> {
    return deploy.deployable?.type === DeployTypes.HELM && (await shouldUseNativeHelm(deploy));
  }

  private isNativeBuildDeployment(deploy: Deploy): boolean {
    if (!deploy.deployable) return false;
    return (
      [DeployTypes.GITHUB, DeployTypes.HELM].includes(deploy.deployable.type) &&
      ['buildkit', 'kaniko'].includes(deploy.deployable.builder?.engine)
    );
  }

  private isGitHubKubernetesDeployment(deploy: Deploy): boolean {
    if (!deploy.deployable) return false;
    const deployType = deploy.deployable.type;
    return deployType === DeployTypes.GITHUB || deployType === DeployTypes.DOCKER || CLIDeployTypes.has(deployType);
  }

  /**
   * Generating comment message for status comment for the PR. This comment block should be dynamic change based on build status.
   * @param build
   * @returns
   */
  private async generateStatusCommentForBuild(build: Build, deploys: Deploy[], pullRequest: PullRequest) {
    let message = '';

    const nextStepsList = [
      '### Next steps:\n\n',
      '- Review the [Ephemeral Environment UI](${LIFECYCLE_UI_HOSTHAME_WITH_SCHEME}/build/${build.uuid})\n',
    ].reduce((acc, curr) => acc + curr, '');
    const isBot = await this.db.services.BotUser.isBotUser(pullRequest?.githubLogin);
    const isBuilding = [BuildStatus.BUILDING, BuildStatus.BUILT].includes(build.status as BuildStatus);
    const isDeploying = build.status === BuildStatus.DEPLOYING;
    const isAutoDeployingBuild = pullRequest.deployOnUpdate && build.status === BuildStatus.BUILT;
    const isReadyToDeployBuild = !pullRequest.deployOnUpdate && build.status === BuildStatus.BUILT;
    const isPending = [BuildStatus.QUEUED, BuildStatus.TORN_DOWN].includes(build.status as BuildStatus);
    if (isPending) {
      message += '## ⏳ Pending\n';
      message += `The Ephemeral Environment has been torn down or does not exist.`;
      if (isBot) {
        const deployLabel = await getDeployLabel();
        message += `\n\n**This PR is created by a bot user, add ${deployLabel} to build environment**`;
      } else {
        const disabledLabel = await getDisabledLabel();
        message += `\n\n*Note: If ${disabledLabel} label present, remove to build environment*`;
      }
    } else if (isBuilding) {
      message += '## 🏗️ Building\n';
      message += 'We are busy building your code...\n';
      message += '## Build Status\n';
      message += await this.buildStatusBlock(build, deploys, null).catch((error) => {
        logger
          .child({ build, deploys, error })
          .error(`[BUILD ${build.uuid}] (Full YAML Support: ${build.enableFullYaml}) Unable to generate build status`);
        return '';
      });

      message += `\nHere's where you can find your services after they're deployed:\n`;
      message += await this.environmentBlock(build).catch((error) => {
        logger
          .child({ build, error })
          .error(
            `[BUILD ${build.uuid}] (Full YAML Support: ${build.enableFullYaml}) Unable to generate environment comment block`
          );
        return '';
      });

      if (pullRequest.deployOnUpdate === false) {
        message += await createDeployMessage();
      } else {
        message += `\nWe'll deploy your code once we've finished this build step.`;
      }
    } else if (isAutoDeployingBuild || isDeploying) {
      message += '## 🚀 Deploying\n';
      message += `We're deploying your code. Please stand by....\n\n`;
      message += '## Build Status\n';
      message += await this.buildStatusBlock(build, deploys, null).catch((error) => {
        logger
          .child({ build, deploys, error })
          .error(`[BUILD ${build.uuid}] (Full YAML Support: ${build.enableFullYaml}) Unable to generate build status`);
        return '';
      });
      message += `\nHere's where you can find your services after they're deployed:\n`;
      message += await this.environmentBlock(build).catch((e) => {
        logger.error(
          `[BUILD ${build.uuid}] (Full YAML Support: ${build.enableFullYaml}) Unable to generate environment comment block: ${e}`
        );
        return '';
      });
      message += await this.dashboardBlock(build).catch((e) => {
        logger.error(
          `[BUILD ${build.uuid}] (Full YAML Support: ${build.enableFullYaml}) Unable to generate dashboard: ${e}`
        );
        return '';
      });
    } else if (isReadyToDeployBuild) {
      message += '## 🚀 Ready to deploy\n';
      message += `Your code is built. We're ready to deploy whenever you are.\n`;
      message += await this.deployingBlock(build).catch((e) => {
        logger.error(
          `[BUILD ${build.uuid}] (Full YAML Support: ${build.enableFullYaml}) Unable to generate deployment status: ${e}`
        );
        return '';
      });
      message += await createDeployMessage();
    } else if (pullRequest.deployOnUpdate) {
      message = '';
      if (build.status === BuildStatus.ERROR) {
        message += `## ⚠️ Deployed with Error\n`;
        message += `There was a problem deploying your code. Some services may have not rolled out successfully. Here are the URLs for your services:\n\n`;
        message += '## Build Status\n';
        message += await this.buildStatusBlock(build, deploys, null).catch((error) => {
          logger
            .child({ build, deploys, error })
            .error(
              `[BUILD ${build.uuid}] (Full YAML Support: ${build.enableFullYaml}) Unable to generate build status`
            );
          return '';
        });
        message += await this.environmentBlock(build).catch((e) => {
          logger.error(
            `[BUILD ${build.uuid}] (Full YAML Support: ${build.enableFullYaml}) Unable to generate environment comment block: ${e}`
          );
          return '';
        });
        message += await this.dashboardBlock(build).catch((e) => {
          logger.error(
            `[BUILD ${build.uuid}] (Full YAML Support: ${build.enableFullYaml}) Unable to generate dashboard: ${e}`
          );
          return '';
        });
      } else if (build.status === BuildStatus.CONFIG_ERROR) {
        message += `## ⚠️ Configuration Error\n`;
        message += `Ephemeral environment configuration file (.lifecycle.yaml) is found but there is a problem with the file.\n\n`;
      } else if (build.status === BuildStatus.DEPLOYED) {
        message += '## ✅ Deployed\n';
        message += '## Build Status\n';
        message += await this.buildStatusBlock(build, deploys, null).catch((error) => {
          logger
            .child({ build, deploys, error })
            .error(
              `[BUILD ${build.uuid}] (Full YAML Support: ${build.enableFullYaml}) Unable to generate build status`
            );
          return '';
        });
        message += `\nWe've deployed your code. Here's where you can find your services:\n`;
        message += await this.environmentBlock(build).catch((e) => {
          logger.error(
            `[BUILD ${build.uuid}] (Full YAML Support: ${build.enableFullYaml}) Unable to generate environment comment block: ${e}`
          );
          return '';
        });
        message += await this.dashboardBlock(build).catch((e) => {
          logger.error(
            `[BUILD ${build.uuid}] (Full YAML Support: ${build.enableFullYaml}) Unable to generate dashboard: ${e}`
          );
          return '';
        });
      } else {
        message += `## ⚠️ Unexpected Build Status\n`;
        message += `The build status is ${build?.status || 'undefined'}.\n\n`;
        message += nextStepsList;
      }
    }

    message += `\n\n${
      isStaging() ? 'stg ' : ''
    }status comment: enabled. Mission control statuses may be slightly out of sync.\n`;

    return message;
  }

  private isBuildableDeployType(deploy: Deploy, fullYamlSupport: boolean, orgChart: string): boolean {
    let result = false;

    const serviceType: DeployTypes = fullYamlSupport ? deploy.deployable.type : deploy.service.type;

    if (
      (serviceType === DeployTypes.DOCKER ||
        serviceType === DeployTypes.GITHUB ||
        orgChart === deploy.deployable?.helm?.chart?.name ||
        serviceType === DeployTypes.CODEFRESH) &&
      deploy.active
    ) {
      result = true;
    }

    return result;
  }

  private async buildStatusBlock(
    build: Build,
    deploys: Deploy[],
    // eslint-disable-next-line no-unused-vars
    isSelectedDeployType: (deploy: Deploy, fullYamlSupport: boolean, orgChart: string) => boolean
  ): Promise<string> {
    let message = '';

    // Check if any service should show deploy logs column
    const hasDeployLogsColumn = await this.hasAnyServiceWithDeployLogs(deploys);

    // Add table headers
    message += '| Service | Branch | Status | Build Pipeline |';
    if (hasDeployLogsColumn) {
      message += ' Deploy Logs |';
    }
    message += '\n';

    // Add separator row
    message += '|---|---|---|---|';
    if (hasDeployLogsColumn) {
      message += '---|';
    }
    message += '\n';

    await build?.$fetchGraph('[deploys.[service, deployable]]');
    deploys = build.deploys;

    const orgChartName = await GlobalConfigService.getInstance().getOrgChartName();
    if (deploys.length > 1) {
      deploys = deploys.sort((a, b) => a.id - b.id);
    }

    // Convert forEach to for...of to handle async/await properly
    for (const deploy of deploys) {
      const serviceName: string = build.enableFullYaml ? deploy.deployable.name : deploy.service.name;
      const serviceType: DeployTypes = build.enableFullYaml ? deploy.deployable.type : deploy.service.type;
      const serviceNameWithUrl = deploy.deployable.repositoryId
        ? `[${serviceName}](${GIT_SERVICE_URL}/${deploy.deployable?.repository?.fullName}/tree/${deploy.branchName})`
        : serviceName;

      if (isSelectedDeployType == null || isSelectedDeployType(deploy, build.enableFullYaml, orgChartName)) {
        if ([DeployTypes.GITHUB, DeployTypes.HELM].includes(serviceType) && deploy.active) {
          // Show Build Logs link if:
          // 1. It's a Codefresh build and buildLogs URL exists, OR
          // 2. It's a Native Build V2 deployment
          let buildLogsColumn = '';
          if (deploy.buildLogs) {
            // Keep existing Codefresh build logs URL
            buildLogsColumn = deploy.buildLogs;
          } else if (this.isNativeBuildDeployment(deploy)) {
            // Always show Native Build logs link - we query Kubernetes directly
            const actualServiceName = deploy.deployable?.name || serviceName;
            buildLogsColumn = `[Build Logs](${APP_HOST}/builds/${build.uuid}/services/${actualServiceName}/buildLogs)`;
          }

          let row = `| ${serviceNameWithUrl} | ${deploy.branchName} | _${this.getStatusText(
            deploy
          )}_ | ${buildLogsColumn} |`;

          if (hasDeployLogsColumn) {
            const deployLogsColumn =
              (await this.isNativeHelmDeployment(deploy)) || this.isGitHubKubernetesDeployment(deploy)
                ? `[Deploy Logs](${APP_HOST}/builds/${build.uuid}/services/${
                    deploy.deployable?.name || serviceName
                  }/deployLogs)`
                : '';
            row += ` ${deployLogsColumn} |`;
          }

          message += row + '\n';
        } else if (CLIDeployTypes.has(serviceType) && deploy.active) {
          if (serviceType === DeployTypes.CODEFRESH) {
            // For Codefresh, just keep the existing buildLogs URL if available
            const buildLogsColumn = deploy.buildLogs || '';

            let row = `| ${serviceNameWithUrl} | ${deploy.branchName} | _${this.getStatusText(
              deploy
            )}_ | ${buildLogsColumn} |`;

            if (hasDeployLogsColumn) {
              const deployLogsColumn =
                (await this.isNativeHelmDeployment(deploy)) || this.isGitHubKubernetesDeployment(deploy)
                  ? `[Deploy Logs](${APP_HOST}/builds/${build.uuid}/services/${
                      deploy.deployable?.name || serviceName
                    }/deployLogs)`
                  : '';
              row += ` ${deployLogsColumn} |`;
            }

            message += row + '\n';
          } else {
            let row = `| ${serviceNameWithUrl} || _${this.getStatusText(deploy)}_ ||`;

            if (hasDeployLogsColumn) {
              const deployLogsColumn =
                (await this.isNativeHelmDeployment(deploy)) || this.isGitHubKubernetesDeployment(deploy)
                  ? `[Deploy Logs](${APP_HOST}/builds/${build.uuid}/services/${
                      deploy.deployable?.name || serviceName
                    }/deployLogs)`
                  : '';
              row += ` ${deployLogsColumn} |`;
            }

            message += row + '\n';
          }
        }
      }
    }

    return message;
  }

  private async deployingBlock(build: Build): Promise<string> {
    let message = '';
    message += '| Service | Branch | Status |\n';
    message += '|---|---|---|\n';

    await build?.$fetchGraph('[deploys.[service, deployable]]');

    let { deploys } = build;
    if (deploys.length > 1) {
      deploys = deploys.sort((a, b) => a.id - b.id);
    }

    deploys
      .sort((a, b) => a.id - b.id)
      .forEach((deploy) => {
        const serviceName: string = build.enableFullYaml ? deploy.deployable.name : deploy.service.name;

        const serviceType: DeployTypes = build.enableFullYaml ? deploy.deployable.type : deploy.service.type;

        if (serviceType === DeployTypes.GITHUB) {
          message += `|${serviceName}|${deploy.branchName}|${deploy.status}|\n`;
        }
      });

    return message;
  }

  private async environmentBlock(build: Build): Promise<string> {
    let message = '';
    message += '### Ephemeral Environment Details\n';
    message += '| Service | Branch | Link |\n';
    message += '|---|---|---|\n';

    await build?.$fetchGraph('[deploys.[service, deployable]]');

    let { deploys } = build;
    if (deploys.length > 1) {
      deploys = deploys.sort((a, b) => a.id - b.id);
    }
    for (const deploy of deploys) {
      const { service, deployable } = deploy;
      const chartType = await determineChartType(deploy);
      const isPublicChart = chartType === ChartType.PUBLIC;

      const servicePublic: boolean = build.enableFullYaml ? deployable.public || !isPublicChart : service.public;
      const serviceName: string = build.enableFullYaml ? deployable.name : service.name;
      const serviceType: DeployTypes = build.enableFullYaml ? deployable.type : service.type;
      const serviceHostPortMapping: Record<string, any> = build.enableFullYaml
        ? deployable.hostPortMapping
        : service.hostPortMapping;
      const serviceNameWithUrl = deploy.deployable.repositoryId
        ? `[${serviceName}](${GIT_SERVICE_URL}/${deploy.deployable?.repository?.fullName}/tree/${deploy.branchName})`
        : serviceName;

      if (
        servicePublic &&
        deploy.active &&
        (serviceType === DeployTypes.DOCKER ||
          serviceType === DeployTypes.GITHUB ||
          serviceType === DeployTypes.CODEFRESH ||
          !isPublicChart)
      ) {
        if (serviceHostPortMapping && Object.keys(serviceHostPortMapping).length > 0) {
          Object.keys(serviceHostPortMapping).forEach((key) => {
            message += `| ${key}-${serviceNameWithUrl} | ${deploy.branchName} | https://${key}-${deploy.publicUrl}|\n`;
          });
        } else {
          message += `| ${serviceNameWithUrl} | ${deploy.branchName} | https://${deploy.publicUrl}|\n`;
        }
      }
    }

    return message + '\n';
  }

  private async dashboardBlock(build: Build) {
    const datadogLogUrl = new URL('https://app.datadoghq.com/logs');
    const datadogServerlessUrl = new URL('https://app.datadoghq.com/functions');
    const datadogTraceUrl = new URL('https://app.datadoghq.com/apm/traces');
    const datadogRumSessionsUrl = new URL('https://app.datadoghq.com/rum/explorer');
    const datadogContainersUrl = new URL('https://app.datadoghq.com/containers');

    datadogLogUrl.searchParams.append('query', `env:lifecycle-${build.uuid}`);
    datadogLogUrl.searchParams.append('paused', 'false');
    datadogServerlessUrl.searchParams.append('text_search', `env:*${build.uuid}*`);
    datadogServerlessUrl.searchParams.append('paused', 'false');
    datadogTraceUrl.searchParams.append('query', `env:*${build.uuid}*`);
    datadogTraceUrl.searchParams.append('paused', 'false');
    datadogRumSessionsUrl.searchParams.append('query', `env:*${build.uuid}*`);
    datadogRumSessionsUrl.searchParams.append('live', 'true');
    datadogContainersUrl.searchParams.append('query', `env:lifecycle-${build.uuid}`);
    datadogContainersUrl.searchParams.append('paused', 'false');

    let message = '<details>\n';
    message += '<summary>Useful Links</summary>\n\n';
    message += '|| Links |\n';
    message += '| ------------- | ------------- |\n';
    message += `| Containers | ${datadogContainersUrl.href} |\n`;
    message += `| Logs | ${datadogLogUrl.href} |\n`;
    message += `| Tracing | ${datadogTraceUrl.href} |\n`;
    message += `| Serverless | ${datadogServerlessUrl.href} |\n`;
    message += `| RUM (If Enabled) | ${datadogRumSessionsUrl.href} |\n`;
    message += '</details>\n';

    return message;
  }

  private async manageDeployments(build, deploys) {
    const uuid = build?.uuid;
    const isGithubDeployments = build?.githubDeployments;
    if (!isGithubDeployments) return;
    const isFullYaml = build?.enableFullYaml;
    const orgChartName = await GlobalConfigService.getInstance().getOrgChartName();

    try {
      await Promise.all(
        deploys.map(async (deploy) => {
          const deployId = deploy?.id;
          const service = deploy?.service;
          const deployable = deploy?.deployable;
          const isActive = deploy?.active;
          const isOrgHelmChart = orgChartName === deployable?.helm?.chart?.name;
          const isPublic = isFullYaml ? deployable.public || isOrgHelmChart : service.public;
          const serviceType = isFullYaml ? deployable?.type : service?.type;
          const isActiveAndPublic = isActive && isPublic;
          const isDeploymentType = [DeployTypes.DOCKER, DeployTypes.GITHUB, DeployTypes.CODEFRESH].includes(
            serviceType
          );
          const isDeployment = isActiveAndPublic && isDeploymentType;
          if (!isDeployment) {
            logger.debug(`Skipping deployment ${deploy?.name}`);
            return;
          }
          await this.db.services.GithubService.githubDeploymentQueue
            .add({ deployId, action: 'create' }, { delay: 10000, jobId: deployId })
            .catch((error) =>
              logger.child({ error }).warn(`[BUILD ${uuid}][manageDeployments] error with ${deployId}`)
            );
        })
      );
    } catch (error) {
      logger.child({ error }).debug(`[BUILD ${uuid}][manageDeployments] error`);
    }
  }
}<|MERGE_RESOLUTION|>--- conflicted
+++ resolved
@@ -31,9 +31,6 @@
   CLIDeployTypes,
   PullRequestStatus,
 } from 'shared/constants';
-<<<<<<< HEAD
-import { flattenObject, enableKillSwitch, isStaging } from 'server/lib/utils';
-=======
 import {
   flattenObject,
   enableKillSwitch,
@@ -46,7 +43,6 @@
   isDefaultStatusCommentsEnabled,
 } from 'server/lib/utils';
 import Fastly from 'server/lib/fastly';
->>>>>>> 5d8bd2c3
 import { nanoid } from 'nanoid';
 import { redisClient } from 'server/lib/dependencies';
 import GlobalConfigService from './globalConfig';
@@ -401,15 +397,9 @@
     const suffix = `for ${fullName}/${branchName}`;
     const isStatic = build?.isStatic ?? false;
     const labels = pullRequest?.labels || [];
-<<<<<<< HEAD
-    const disableLifecycleBuildComments = labels?.includes(Labels.DISABLE_BUILD_COMMENTS);
-    const hasGithubStatusCommentEnabled = enabledFeatures.includes('hasGithubStatusComment');
-    const isShowingStatusComment = isStatic || hasGithubStatusCommentEnabled || !disableLifecycleBuildComments;
-=======
     const hasStatusComment = await hasStatusCommentLabel(labels);
     const isDefaultStatusEnabled = await isDefaultStatusCommentsEnabled();
     const isShowingStatusComment = isStatic || hasStatusComment || isDefaultStatusEnabled;
->>>>>>> 5d8bd2c3
     if (!buildId) {
       logger.error(`${prefix}[buidIdError] No build ID found ${suffix}`);
       throw new Error('No build ID found for this build!');
@@ -474,12 +464,8 @@
    */
   private async editCommentForBuild(build: Build, deploys: Deploy[]) {
     let message = ``;
-<<<<<<< HEAD
-    const disableLifecycleBuildComments = `${Labels.DISABLE_BUILD_COMMENTS}`;
-=======
     const statusCommentLabel = await getStatusCommentLabel();
     const enableLifecycleStatusComments = `Add \`${statusCommentLabel}\``;
->>>>>>> 5d8bd2c3
     message += `## ✏️ Environment Overrides\n`;
     message += '<details>\n';
     message += '<summary>Usage</summary>\n\n';
@@ -487,7 +473,7 @@
     const enabledFeatures = build?.enabledFeatures || [];
     const hasEnabledFeatures = enabledFeatures?.length > 0;
     if (hasEnabledFeatures) message += `* LC testing features: ${enabledFeatures.join(', ')}\n`;
-    message += `* Build status comments are enabled by default. To disable status comments, add the ${disableLifecycleBuildComments} label.\n`;
+    message += `* To enable status comments, add the ${enableLifecycleStatusComments} label.\n`;
     message += `* You can enable/disable individual service by clicking the Checkboxes below, OR\nEditing this comment to Enable/Disable multiple services at the same time by changing between \`[]\` and \`[X]\`.\n`;
     message += `* You can also edit the branch name or URL of an external service, to further customize your deployment.\n\n`;
     message += '</details>\n\n';
@@ -641,12 +627,7 @@
       ].includes(buildStatus as BuildStatus);
       const isDeployed = buildStatus === BuildStatus.DEPLOYED;
       let deployStatus;
-<<<<<<< HEAD
-      const hasDeployLabel = labels?.includes(Labels.DEPLOY);
-      //TODO review the env tag here, should it be tools or dev?
-=======
       const hasDeployLabelPresent = await hasDeployLabel(labels);
->>>>>>> 5d8bd2c3
       const tags = { uuid, repositoryName, branchName, env: 'prd', service: 'lifecycle-job', statsEvent: 'deployment' };
       const eventDetails = {
         title: 'Deployment Finished',
@@ -698,15 +679,9 @@
         const tags = { error: 'uncaptured_status', result: 'error' };
         metrics.increment('total', tags).event(eventDetails.title, eventDetails.description);
       }
-<<<<<<< HEAD
-      message = `### 💻✨ Your ephemeral environment ${deployStatus}.\n`;
-      if (!hasDeployLabel && !isBot && isPending && isOpen) {
-        message += TO_DEPLOY_THIS_ENV;
-=======
       message = `### 💻✨ Your environment ${deployStatus}.\n`;
       if (!hasDeployLabelPresent && !isBot && isPending && isOpen) {
         message += await createDeployMessage();
->>>>>>> 5d8bd2c3
       }
 
       message += await this.editCommentForBuild(build, deploys).catch((error) => {
