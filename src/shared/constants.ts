--- conflicted
+++ resolved
@@ -120,13 +120,7 @@
   DEPLOY = 'lifecycle-deploy!',
   DISABLED = 'lifecycle-disabled!',
   DEPLOY_STG = 'lifecycle-stg-deploy!',
-<<<<<<< HEAD
-  ENABLE_LIFECYCLE_STATUS_COMMENTS = 'lifecycle-status-comments!', // deprecated, no longer used
-  DISABLE_BUILD_COMMENTS = 'disable-build-comments!', // add this label to disable build status comments
-  PURGE_FASTLY_SERVICE_CACHE = 'lifecycle-cache-purge!',
-=======
   STATUS_COMMENTS = 'lifecycle-status-comments!',
->>>>>>> 5d8bd2c3
 }
 
 export enum FeatureFlags {
